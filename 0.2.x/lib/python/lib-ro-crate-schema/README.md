--- conflicted
+++ resolved
@@ -3,25 +3,17 @@
 [![Python 3.13+](https://img.shields.io/badge/python-3.13+-blue.svg)](https://www.python.org/downloads/)
 [![License](https://img.shields.io/badge/License-Apache%202.0-blue.svg)](https://opensource.org/licenses/Apache-2.0)
 
-<<<<<<< HEAD
-A Pythonic library for creating and managing [RO-Crates](https://www.researchobject.org/ro-crate/) with schema definitions using Pydantic models.
-=======
 A Pythonic library for creating and managing [RO-Crates](https://www.researchobject.org/ro-crate/).
->>>>>>> 4cc1fa09
 
 **🚀 New to RO-Crate? Start with the [Quick Start Guide](QUICKSTART.md)!**
 
 ## What is it?
 
-<<<<<<< HEAD
-This library provides a clean, type-safe interface for creating RO-Crates (Research Object Crates) - a community standard for packaging research data with their metadata. It uses familiar Pydantic models with decorators to define schemas that automatically generate RDF/OWL definitions.
-=======
 This library provides an interface for creating RO-Crates (Research Object Crates) a community standard for packaging research data with their metadata. Additionally to conventional crates, it allows to easily add objects of custom types (not present in Schema.org) and encode them as RDF according to the [profile](../../../spec.md). 
-The modules offers two interface to operate with crates:
+The modules offers two interfaces to operate with crates:
 
 1. Pydantic models with decorators to declaratively define schemas that automatically generate RDF/OWL definitions. 
 2. Pogrammatic builder-style interfaces for integration with other tooling or for working with objects whose schema isn't known at *compile time*.
->>>>>>> 4cc1fa09
 
 ## Installation
 
@@ -34,18 +26,13 @@
 ### From Source
 
 ```bash
-<<<<<<< HEAD
 git clone https://github.com/researchobjectschema/ro-crate-interoperability-profile.git
-=======
-git clone https://github.com/researchobjectschema/ro-crate-interoperability-profile
->>>>>>> 4cc1fa09
 cd ro-crate-interoperability-profile/0.2.x/lib/python/lib-ro-crate-schema
 pip install -e .
 ```
 
 ## Quick Start
 
-<<<<<<< HEAD
 For complete working examples, see the `examples/` directory:
 - **[python_quickstart_write.py](examples/python_quickstart_write.py)** - Create and export an RO-Crate
 - **[python_quickstart_read.py](examples/python_quickstart_read.py)** - Import and read an RO-Crate
@@ -98,74 +85,17 @@
 facade.write("my_crate")
 ```
 
-=======
-Here's a minimal example to get you started:
-
-```python
-from lib_ro_crate_schema import SchemaFacade, ro_crate_schema, Field
-from pydantic import BaseModel
-
-# Define your schema using decorators
-@ro_crate_schema(ontology="https://schema.org/Person")
-class Person(BaseModel):
-    name: str = Field(ontology="https://schema.org/name")
-    email: str = Field(ontology="https://schema.org/email")
-
-# Create an instance
-person = Person(name="Dr. Alice Smith", email="alice@example.com")
-
-# Export to RO-Crate
-facade = SchemaFacade()
-facade.add_all_registered_models()  # Register all @ro_crate_schema models
-facade.add_model_instance(person, "person_001")
-facade.write("my_research_crate")
-```
-
-This creates a complete RO-Crate with:
-- `ro-crate-metadata.json` containing your data and schema
-- Proper RDF/OWL definitions
-- Schema.org ontology mappings
-
-## Key Features
-
-✨ **Pydantic Integration** - Define schemas using familiar Pydantic models  
-📦 **File Handling** - Include data files alongside metadata  
-🔄 **Round-trip Support** - Import and re-export RO-Crates without data loss  
-🏷️ **Ontology Mapping** - Map to standard vocabularies (Schema.org, custom ontologies)  
-🔒 **Type Safety** - Strong typing with automatic validation  
-📊 **RDF Export** - Generate RDFS/OWL schema definitions
-
-## More Examples
-
-### Including Data Files
-
-```python
-facade.add_file("experiment_data.csv", name="Experimental Results", 
-                description="Raw data from chemical synthesis experiment")
-facade.write("my_crate")
-```
-
->>>>>>> 4cc1fa09
 ### Complex Relationships
 
 ```python
 @ro_crate_schema(ontology="https://schema.org/Organization")
 class Organization(BaseModel):
-<<<<<<< HEAD
     name: str = Field(json_schema_extra={"ontology": "https://schema.org/name"})
 
 @ro_crate_schema(ontology="https://schema.org/Person")  
 class Person(BaseModel):
     name: str = Field(json_schema_extra={"ontology": "https://schema.org/name"})
     affiliation: Organization = Field(json_schema_extra={"ontology": "https://schema.org/affiliation"})
-=======
-    name: str = Field(ontology="https://schema.org/name")
-
-@ro_crate_schema(ontology="https://schema.org/Person")  
-class Person(BaseModel):
-    name: str = Field(ontology="https://schema.org/name")
-    affiliation: Organization = Field(ontology="https://schema.org/affiliation")
->>>>>>> 4cc1fa09
 
 org = Organization(name="MIT")
 person = Person(name="Alice", affiliation=org)
@@ -220,11 +150,7 @@
 
 ### Manual Construction (without decorators)
 
-<<<<<<< HEAD
-For fine-grained control, you can manually construct Type, TypeProperty, and MetadataEntry objects:
-=======
 For fine-grained control, you can manually construct Type, TypeProperty, and MetadataEntry objects. This is useful for example when constructing objects from other schemas like SQL or JSON schemas, which don't immediately correspond to pydantic models. You can use it like this:
->>>>>>> 4cc1fa09
 
 ```python
 from lib_ro_crate_schema import SchemaFacade, Type, TypeProperty, MetadataEntry
@@ -257,7 +183,6 @@
 ```
 
 See [`examples/python_quickstart_write.py`](examples/python_quickstart_write.py) for more details.
-<<<<<<< HEAD
 
 ## API Overview
 
@@ -273,23 +198,6 @@
 
 ### Decorators (Recommended)
 
-=======
-
-## API Overview
-
-### Core Classes
-
-| Class | Purpose |
-|-------|---------|
-| `SchemaFacade` | Main interface for creating and exporting RO-Crates |
-| `Type` | Define RDFS classes (schema types) |
-| `TypeProperty` | Define RDF properties for types |
-| `MetadataEntry` | Instance data conforming to a Type |
-| `Restriction` | OWL cardinality and property restrictions |
-
-### Decorators (Recommended)
-
->>>>>>> 4cc1fa09
 | Decorator | Purpose |
 |-----------|---------|
 | `@ro_crate_schema` | Mark Pydantic model as RO-Crate schema type |
@@ -328,7 +236,6 @@
 This project is licensed under the Apache License 2.0 - see the [LICENSE](LICENSE) file for details.
 
 ## Citation
-<<<<<<< HEAD
 
 If you use this library in your research, please cite:
 
@@ -351,22 +258,5 @@
 ## Links
 
 - **Repository**: https://github.com/researchobjectschema/ro-crate-interoperability-profile
-=======
-
-If you use this library in your research, please cite:
-
-```bibtex
-@software{ro_crate_schema,
-  title = {RO-Crate Schema Library},
-  author = {Baffelli, Simone and Su, Pascal},
-  year = {2025},
-  url = {https://github.com/Snowwpanda/ro-crate-interoperability-profile}
-}
-```
-
-## Links
-
-- **Repository**: https://github.com/Snowwpanda/ro-crate-interoperability-profile
->>>>>>> 4cc1fa09
 - **RO-Crate Specification**: https://www.researchobject.org/ro-crate/
 - **Pydantic Documentation**: https://docs.pydantic.dev/
